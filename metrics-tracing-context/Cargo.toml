--- conflicted
+++ resolved
@@ -27,13 +27,8 @@
 harness = false
 
 [dependencies]
-<<<<<<< HEAD
-itoa = "0.4"
+itoa = { version = "0.4.8", default-features = false }
 metrics = { version = "0.17", path = "../metrics" }
-=======
-itoa = { version = "0.4.8", default-features = false }
-metrics = { version = "0.17", path = "../metrics", features = ["std"] }
->>>>>>> b77c463c
 metrics-util = { version = "0.10", path = "../metrics-util" }
 lockfree-object-pool = { version = "0.1.3", default-features = false }
 once_cell = { version = "1.8.0", default-features = false, features = ["std"] }
