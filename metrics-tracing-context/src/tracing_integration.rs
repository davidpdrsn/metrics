//! The code that integrates with the `tracing` crate.

use lockfree_object_pool::{LinearObjectPool, LinearOwnedReusable};
use metrics::{Key, Label};
use once_cell::sync::OnceCell;
use std::sync::Arc;
use std::{any::TypeId, marker::PhantomData};
use tracing_core::span::{Attributes, Id, Record};
use tracing_core::{field::Visit, Dispatch, Field, Subscriber};
use tracing_subscriber::{layer::Context, registry::LookupSpan, Layer};

fn get_pool() -> &'static Arc<LinearObjectPool<Vec<Label>>> {
    static POOL: OnceCell<Arc<LinearObjectPool<Vec<Label>>>> = OnceCell::new();
<<<<<<< HEAD
    POOL.get_or_init(|| Arc::new(LinearObjectPool::new(Vec::new, |vec| vec.clear())))
=======
    POOL.get_or_init(|| Arc::new(LinearObjectPool::new(Vec::new, Vec::clear)))
>>>>>>> b77c463c
}
/// Span fields mapped as metrics labels.
///
/// Hidden from documentation as there is no need for end users to ever touch this type, but it must
/// be public in order to be pulled in by external benchmark code.
#[doc(hidden)]
pub struct Labels(pub LinearOwnedReusable<Vec<Label>>);

impl Labels {
    pub(crate) fn extend_from_labels(&mut self, other: &Labels) {
        self.0.extend_from_slice(other.as_ref());
    }
}

impl Default for Labels {
    fn default() -> Self {
        Labels(get_pool().pull_owned())
    }
}

impl Visit for Labels {
    fn record_str(&mut self, field: &Field, value: &str) {
        let label = Label::new(field.name(), value.to_owned());
        self.0.push(label);
    }

    fn record_bool(&mut self, field: &Field, value: bool) {
        let label = Label::from_static_parts(field.name(), if value { "true" } else { "false" });
        self.0.push(label);
    }

    fn record_i64(&mut self, field: &Field, value: i64) {
        // Maximum length is 20 characters but 32 is a nice power-of-two number.
        let mut s = String::with_capacity(20);
        itoa::fmt(&mut s, value).expect("failed to format/write i64");
        let label = Label::new(field.name(), s);
        self.0.push(label);
    }

    fn record_u64(&mut self, field: &Field, value: u64) {
        // Maximum length is 20 characters but 32 is a nice power-of-two number.
        let mut s = String::with_capacity(20);
        itoa::fmt(&mut s, value).expect("failed to format/write u64");
        let label = Label::new(field.name(), s);
        self.0.push(label);
    }

    fn record_debug(&mut self, field: &Field, value: &dyn std::fmt::Debug) {
        let value_string = format!("{:?}", value);
        let label = Label::new(field.name(), value_string);
        self.0.push(label);
    }
}

impl Labels {
    fn from_attributes(attrs: &Attributes<'_>) -> Labels {
        let mut labels = Labels::default();
        let record = Record::new(attrs.values());
        record.record(&mut labels);
        labels
    }
}

impl AsRef<[Label]> for Labels {
    fn as_ref(&self) -> &[Label] {
        &self.0
    }
}

pub struct WithContext {
    with_labels: fn(&Dispatch, &Id, f: &mut dyn FnMut(&Labels) -> Option<Key>) -> Option<Key>,
}

impl WithContext {
    pub fn with_labels<'a>(
        &self,
        dispatch: &'a Dispatch,
        id: &Id,
        f: &mut dyn FnMut(&[Label]) -> Option<Key>,
    ) -> Option<Key> {
        let mut ff = |labels: &Labels| f(labels.as_ref());
        (self.with_labels)(dispatch, id, &mut ff)
    }
}

/// [`MetricsLayer`] is a [`tracing_subscriber::Layer`] that captures the span
/// fields and allows them to be later on used as metrics labels.
pub struct MetricsLayer<S> {
    ctx: WithContext,
    _subscriber: PhantomData<fn(S)>,
}

impl<S> MetricsLayer<S>
where
    S: Subscriber + for<'span> LookupSpan<'span>,
{
    /// Create a new `MetricsLayer`.
    pub fn new() -> Self {
        let ctx = WithContext {
            with_labels: Self::with_labels,
        };

        Self {
            ctx,
            _subscriber: PhantomData,
        }
    }

    fn with_labels(
        dispatch: &Dispatch,
        id: &Id,
        f: &mut dyn FnMut(&Labels) -> Option<Key>,
    ) -> Option<Key> {
        let subscriber = dispatch
            .downcast_ref::<S>()
            .expect("subscriber should downcast to expected type; this is a bug!");
        let span = subscriber
            .span(id)
            .expect("registry should have a span for the current ID");

        let result = if let Some(labels) = span.extensions().get::<Labels>() {
            f(labels)
        } else {
            None
        };
        result
    }
}

impl<S> Layer<S> for MetricsLayer<S>
where
    S: Subscriber + for<'a> LookupSpan<'a>,
{
    fn on_new_span(&self, attrs: &Attributes<'_>, id: &Id, cx: Context<'_, S>) {
        let span = cx.span(id).expect("span must already exist!");
        let mut labels = Labels::from_attributes(attrs);

        if let Some(parent) = span.parent() {
            if let Some(parent_labels) = parent.extensions().get::<Labels>() {
                labels.extend_from_labels(parent_labels);
            }
        }

        span.extensions_mut().insert(labels);
    }

    unsafe fn downcast_raw(&self, id: TypeId) -> Option<*const ()> {
        match id {
            id if id == TypeId::of::<Self>() => Some(self as *const _ as *const ()),
            id if id == TypeId::of::<WithContext>() => Some(&self.ctx as *const _ as *const ()),
            _ => None,
        }
    }
}

impl<S> Default for MetricsLayer<S>
where
    S: Subscriber + for<'span> LookupSpan<'span>,
{
    fn default() -> Self {
        MetricsLayer::new()
    }
}<|MERGE_RESOLUTION|>--- conflicted
+++ resolved
@@ -11,11 +11,7 @@
 
 fn get_pool() -> &'static Arc<LinearObjectPool<Vec<Label>>> {
     static POOL: OnceCell<Arc<LinearObjectPool<Vec<Label>>>> = OnceCell::new();
-<<<<<<< HEAD
-    POOL.get_or_init(|| Arc::new(LinearObjectPool::new(Vec::new, |vec| vec.clear())))
-=======
     POOL.get_or_init(|| Arc::new(LinearObjectPool::new(Vec::new, Vec::clear)))
->>>>>>> b77c463c
 }
 /// Span fields mapped as metrics labels.
 ///
